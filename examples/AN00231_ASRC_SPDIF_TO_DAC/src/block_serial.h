--- conflicted
+++ resolved
@@ -6,16 +6,20 @@
 #include "main.h"
 
 typedef interface block_transfer_if {
-    int * unsafe push(int * unsafe p_next, const unsigned n_samps);
+    int * unsafe push(const unsigned n_samps);
 } block_transfer_if;
 
+typedef interface block_transfer_if_mv {
+    void push(int * movable &p_buffer, const unsigned n_samps);
+} block_transfer_if_mv;
+
 typedef interface serial_transfer_pull_if {
-<<<<<<< HEAD
     int pull(const size_t chan_idx);
-=======
-    int pull(const size_t n_samps);
->>>>>>> fd800a2d
 } serial_transfer_pull_if;
+
+typedef interface serial_transfer_push_if {
+    void push(int sample, const size_t chan_idx);
+} serial_transfer_push_if;
 
 
 //Structure containing information about the FIFO
@@ -32,7 +36,7 @@
 #define PASS    1
 #define FAIL    0
 
-[[distributable]] void serial2block(server serial_transfer_push_if i_serial_in, client block_transfer_if i_block_transfer[ASRC_N_INSTANCES], server sample_rate_enquiry_if i_input_rate);
+[[distributable]] void serial2block(server serial_transfer_push_if i_serial_in, client block_transfer_if_mv i_block_transfer[ASRC_N_INSTANCES], server sample_rate_enquiry_if i_input_rate);
 [[distributable]] unsafe void block2serial(server block_transfer_if i_block2serial[ASRC_N_INSTANCES], server serial_transfer_pull_if i_serial_out, server sample_rate_enquiry_if i_output_rate);
 
 
