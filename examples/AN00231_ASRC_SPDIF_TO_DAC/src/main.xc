//Standard includes
#include <xs1.h>
#include <platform.h>
#include <string.h>

//Supporting libraries
#include <src.h>
#include <spdif.h>
#include <i2s.h>
#include <i2c.h>
#include <gpio.h>

//Application specific includes
#include "main.h"
#include "block_serial.h"
#include "cs4384_5368.h"
#include "app_config.h"     //General settings

//Debug includes
#include <debug_print.h> //Enabled by -DDEBUG_PRINT_ENABLE=1 in Makefile
#include <xscope.h>

#include <print.h>

/* These port assignments all correspond to XU216 multichannel audio board 2V0
   The port assignments can be changed for a different port map.
*/
#define AUDIO_TILE                      0
in buffered port:32  ports_i2s_adc[4]    = on tile[AUDIO_TILE]: {XS1_PORT_1I,
                                                     XS1_PORT_1J,
                                                     XS1_PORT_1K,
                                                     XS1_PORT_1L};
port port_i2s_mclk                       = on tile[AUDIO_TILE]: XS1_PORT_1F;
clock clk_mclk                           = on tile[AUDIO_TILE]: XS1_CLKBLK_2;
out buffered port:32 port_i2s_bclk       = on tile[AUDIO_TILE]: XS1_PORT_1H;
out buffered port:32 port_i2s_wclk       = on tile[AUDIO_TILE]: XS1_PORT_1G;
clock clk_i2s                            = on tile[AUDIO_TILE]: XS1_CLKBLK_1;
out buffered port:32 ports_i2s_dac[4]    = on tile[AUDIO_TILE]: {XS1_PORT_1M,
                                                     XS1_PORT_1N,
                                                     XS1_PORT_1O,
                                                     XS1_PORT_1P};


#define SPDIF_TILE                      1
port port_spdif_rx                       = on tile[SPDIF_TILE]: XS1_PORT_1O;
clock clk_spdif_rx                       = on tile[SPDIF_TILE]: XS1_CLKBLK_1;

out port p_leds_col                      = on tile[SPDIF_TILE]: XS1_PORT_4C;     //4x4 LED matrix
out port p_leds_row                      = on tile[SPDIF_TILE]: XS1_PORT_4D;

port port_i2c                            = on tile[AUDIO_TILE]: XS1_PORT_4A;     //I2C for CODEC configuration

port port_audio_config                   = on tile[AUDIO_TILE]: XS1_PORT_8C;
/* Bit map for XS1_PORT_8C
 * 0 DSD_MODE
 * 1 DAC_RST_N
 * 2 USB_SEL0
 * 3 USB_SEL1
 * 4 VBUS_OUT_EN
 * 5 PLL_SELECT
 * 6 ADC_RST_N
 * 7 MCLK_FSEL
 */

<<<<<<< HEAD
port p_buttons                           = on tile[SPDIF_TILE]: XS1_PORT_4B;     //Buttons and switch
char pin_map[1]                          = {0};                                  //Port map for buttons GPIO task

=======
in port p_buttons                        = on tile[AUDIO_TILE]: XS1_PORT_4B;     //Buttons and switch
>>>>>>> 3622d1bb

out port port_debug_tile_1               = on tile[SPDIF_TILE]: XS1_PORT_1N;     //MIDI OUT. A good test point to probe..
out port port_debug_tile_0               = on tile[AUDIO_TILE]: XS1_PORT_1D;     //SPDIF COAX TX. A good test point to probe..


[[combinable]] void spdif_handler(streaming chanend c_spdif_rx, client serial_transfer_push_if i_serial_in);
void asrc(server block_transfer_if i_serial2block, client block_transfer_if i_block2serial, client fs_ratio_enquiry_if i_fs_ratio);
<<<<<<< HEAD
[[distributable]] void i2s_handler(server i2s_callback_if i2s, server serial_transfer_pull_if i_serial_out, client audio_codec_config_if i_codec, server buttons_if i_buttons);
=======
[[combinable]] void i2s_handler(server i2s_callback_if i2s, client serial_transfer_pull_if i_serial_out, client audio_codec_config_if i_codec);
>>>>>>> 3622d1bb
[[combinable]]void rate_server(client sample_rate_enquiry_if i_spdif_rate, client sample_rate_enquiry_if i_output_rate, server fs_ratio_enquiry_if i_fs_ratio[ASRC_N_INSTANCES], client led_matrix_if i_leds);
[[combinable]]void led_driver(server led_matrix_if i_leds, out port p_leds_row, out port p_leds_col);
[[combinable]]void button_listener(client buttons_if i_buttons, client input_gpio_if i_button_port);

int main(void){
    serial_transfer_push_if i_serial_in;
    block_transfer_if i_serial2block[ASRC_N_INSTANCES];
    block_transfer_if i_block2serial[ASRC_N_INSTANCES];
    serial_transfer_pull_if i_serial_out;
    sample_rate_enquiry_if i_sr_input, i_sr_output;
    fs_ratio_enquiry_if i_fs_ratio[ASRC_N_INSTANCES];
    interface audio_codec_config_if i_codec;
    interface i2c_master_if i_i2c[1];
    interface output_gpio_if i_gpio[8];    //See mapping of bits 0..7 above in port_audio_config
    interface i2s_callback_if i_i2s;
    led_matrix_if i_leds;
    buttons_if i_buttons;
    input_gpio_if i_button_gpio[1];
    streaming chan c_spdif_rx;

    par{
        on tile[SPDIF_TILE]: spdif_rx(c_spdif_rx, port_spdif_rx, clk_spdif_rx, DEFAULT_FREQ_HZ_SPDIF);
        on tile[AUDIO_TILE].core[0]: spdif_handler(c_spdif_rx, i_serial_in);
        on tile[AUDIO_TILE]: serial2block(i_serial_in, i_serial2block, i_sr_input);
        on tile[AUDIO_TILE]: par (int i=0; i<ASRC_N_INSTANCES; i++) asrc(i_serial2block[i], i_block2serial[i], i_fs_ratio[i]);
        on tile[AUDIO_TILE]: unsafe { par{[[distribute]] block2serial(i_block2serial, i_serial_out, i_sr_output);}}

        on tile[AUDIO_TILE]: audio_codec_cs4384_cs5368(i_codec, i_i2c[0], CODEC_IS_I2S_SLAVE, i_gpio[0], i_gpio[1], i_gpio[6], i_gpio[7]);
        on tile[AUDIO_TILE]: i2c_master_single_port(i_i2c, 1, port_i2c, 10, 0 /*SCL*/, 1 /*SDA*/, 0);
        on tile[AUDIO_TILE]: output_gpio(i_gpio, 8, port_audio_config, null);
        on tile[AUDIO_TILE]: {
            i_gpio[5].output(0); //Select fixed local clock on MCLK mux
            i_gpio[2].output(0); //Output something to this interface (value is don't care) to avoid compiler warning of unused end
            i_gpio[3].output(0); //As above
            i_gpio[4].output(0); //As above
            configure_clock_src(clk_mclk, port_i2s_mclk); //Connect MCLK clock block to input pin
            start_clock(clk_mclk);
            debug_printf("Starting I2S\n");
            i2s_master(i_i2s, ports_i2s_dac, 1, ports_i2s_adc, 1, port_i2s_bclk, port_i2s_wclk, clk_i2s, clk_mclk);
        }
        on tile[AUDIO_TILE]: i2s_handler(i_i2s, i_serial_out, i_codec, i_buttons);
        on tile[AUDIO_TILE]: rate_server(i_sr_input, i_sr_output, i_fs_ratio, i_leds);
        on tile[SPDIF_TILE].core[0]: led_driver(i_leds, p_leds_row, p_leds_col);
        on tile[SPDIF_TILE].core[0]: button_listener(i_buttons, i_button_gpio[0]);
        on tile[SPDIF_TILE].core[0]: input_gpio_with_events(i_button_gpio, 1, p_buttons, pin_map);
    }
    return 0;
}


//Shim task to handle setup and streaming of SPDIF samples from the streaming channel to the interface of serial2block
[[combinable]]
#pragma unsafe arrays   //Performance optimisation
void spdif_handler(streaming chanend c_spdif_rx, client serial_transfer_push_if i_serial_in)
{
    unsigned index;                             //Channel index
    signed long sample;                         //Sample received from SPDIF

    delay_microseconds(1000);                   //Bug 17263 workaround (race condition in distributable task init)

    while (1) {
        select {
            case spdif_receive_sample(c_spdif_rx, sample, index):
                i_serial_in.push(sample, index);   //Push them into serial to block
            break;
        }
    }
}


//Helper function for converting sample to fs index value
static fs_code_t samp_rate_to_code(unsigned samp_rate){
    unsigned samp_code = 0xdead;
    switch (samp_rate){
    case 44100:
        samp_code = FS_CODE_44100;
        break;
    case 48000:
        samp_code = FS_CODE_48000;
        break;
    case 88200:
        samp_code = FS_CODE_88200;
        break;
    case 96000:
        samp_code = FS_CODE_96000;
        break;
    case 176400:
        samp_code = FS_CODE_176400;
        break;
    case 192000:
        samp_code = FS_CODE_192000;
        break;
    }
    return samp_code;
}

//The ASRC processing task - has it's own logical core to reserve processing MHz
unsafe{
void asrc(server block_transfer_if i_serial2block, client block_transfer_if i_block2serial, client fs_ratio_enquiry_if i_fs_ratio)
{
    int input_dbl_buf[2][ASRC_CHANNELS_PER_INSTANCE * ASRC_N_IN_SAMPLES];  //Double buffers for to block/serial tasks
    unsigned buff_idx = 0;
    int * unsafe asrc_input = input_dbl_buf[0];    //pointer for ASRC input buffer
    int * unsafe p_out_fifo;                    //C-style pointer for output FIFO

    p_out_fifo = i_block2serial.push(0);        //Get pointer to initial write buffer

    set_core_high_priority_on();                //Give me guarranteed 1/5 of the processor clock i.e. 100MHz

    fs_code_t in_fs_code = samp_rate_to_code(DEFAULT_FREQ_HZ_SPDIF);  //Sample rate code 0..5
    fs_code_t out_fs_code = samp_rate_to_code(DEFAULT_FREQ_HZ_I2S);

    ASRCState_t     sASRCState[ASRC_CHANNELS_PER_INSTANCE]; //ASRC state machine state
    int             iASRCStack[ASRC_CHANNELS_PER_INSTANCE][ASRC_STACK_LENGTH_MULT * ASRC_N_IN_SAMPLES]; //Buffer between filter stages
    ASRCCtrl_t      sASRCCtrl[ASRC_CHANNELS_PER_INSTANCE];  //Control structure
    iASRCADFIRCoefs_t SiASRCADFIRCoefs;                 //Adaptive filter coefficients

    for(int ui = 0; ui < ASRC_CHANNELS_PER_INSTANCE; ui++)
    unsafe {
        // Set state, stack and coefs into ctrl structure
        sASRCCtrl[ui].psState                   = &sASRCState[ui];
        sASRCCtrl[ui].piStack                   = iASRCStack[ui];
        sASRCCtrl[ui].piADCoefs                 = SiASRCADFIRCoefs.iASRCADFIRCoefs;
    }

    //Initialise ASRC
    unsigned nominal_fs_ratio = asrc_init(in_fs_code, out_fs_code, sASRCCtrl, ASRC_CHANNELS_PER_INSTANCE, ASRC_N_IN_SAMPLES, ASRC_DITHER_SETTING);

    unsigned do_dsp_flag = 0;                   //Flag to indiciate we are ready to process. Minimises blocking on push case below
    timer t_do_dsp;                             //Used to trigger do_dsp event

    while(1){
        select{
            case i_serial2block.push(const unsigned n_samps) -> int * unsafe new_buff_ptr:
                asrc_input = input_dbl_buf[buff_idx];   //Grab address of freshly filled buffer
                do_dsp_flag = 1;                        //We have a fresh buffer to process
                buff_idx ^= 1;                          //Flip double buffer for filling
                new_buff_ptr = input_dbl_buf[buff_idx]; //Return pointer for serial2block to fill
            break;

            case i_fs_ratio.new_sr_notify():            //Notification from SR manager that we need to initialise ASRC
                in_fs_code = samp_rate_to_code(i_fs_ratio.get_in_fs());         //Get the new SRs
                out_fs_code = samp_rate_to_code(i_fs_ratio.get_out_fs());
                debug_printf("New rate in SRC in=%d, out=%d\n", in_fs_code, out_fs_code);
                nominal_fs_ratio = asrc_init(in_fs_code, out_fs_code, sASRCCtrl, ASRC_CHANNELS_PER_INSTANCE, ASRC_N_IN_SAMPLES, ASRC_DITHER_SETTING);
            break;

<<<<<<< HEAD
            case do_dsp_flag => t_do_dsp :> void:      //Do the sample rate conversion
                //port_debug <: 1;                     //debug
                unsigned n_samps_out;
                fs_ratio_t fs_ratio = i_fs_ratio.get_ratio(nominal_fs_ratio); //Find out how many samples to produce
                //xscope_int(LEFT, p_to_i2s[0]);

                //Run the ASRC
                n_samps_out = asrc_process(p_from_spdif, p_to_i2s, fs_ratio, sASRCCtrl);
                i_block2serial.push(p_to_i2s, n_samps_out); //Push result to serialiser output
                do_dsp_flag = 0;                        //Clear flag and wait for next input block
                //port_debug <: 0;                     //debug
=======
            default:
                if (do_dsp_flag){                        //Do the sample rate conversion
                    //port_debug <: 1;                     //debug
                    unsigned n_samps_out;
                    fs_ratio_t fs_ratio = i_fs_ratio.get_ratio(nominal_fs_ratio); //Find out how many samples to produce

                    //Run the ASRC and pass pointer of output to block2serial
                    unsafe{
                        n_samps_out = asrc_process((int *)asrc_input, (int *)p_out_fifo, fs_ratio, sASRCCtrl);
                        p_out_fifo = i_block2serial.push(n_samps_out);   //Get pointer to next write buffer
                    }

                    do_dsp_flag = 0;                        //Clear flag and wait for next input block
                    //port_debug <: 0;                     //debug
                }
>>>>>>> 3622d1bb
            break;
        }
    }
}
} //unsafe


//Shim task to handle setup and streaming of I2S samples from block2serial to the I2S module
[[combinable]]
#pragma unsafe arrays   //Performance optimisation of i2s_handler task
<<<<<<< HEAD
void i2s_handler(server i2s_callback_if i2s, server serial_transfer_pull_if i_serial_out, client audio_codec_config_if i_codec, server buttons_if i_buttons)
=======
void i2s_handler(server i2s_callback_if i2s, client serial_transfer_pull_if i_serial_out, client audio_codec_config_if i_codec)
>>>>>>> 3622d1bb
    {
    unsigned sample_rate = DEFAULT_FREQ_HZ_I2S;
    unsigned mclk_rate;
    unsigned restart_status = I2S_NO_RESTART;

    int samples_valid = 0;  //Flag to indicate when to trigger case to fetch new samples
    int samples_buffered[ASRC_N_CHANNELS] = {0};

    timer t_read;

    while (1) {
        select {
            case i2s.init(i2s_config_t &?i2s_config, tdm_config_t &?tdm_config):
            if (!(sample_rate % 48000)) mclk_rate = MCLK_FREQUENCY_48;  //Initialise MCLK to appropriate multiple of sample_rate
            else mclk_rate  = MCLK_FREQUENCY_44;
            i2s_config.mclk_bclk_ratio = mclk_rate / (sample_rate << 6);
            i2s_config.mode = I2S_MODE_I2S;
            i_codec.reset(sample_rate, mclk_rate);
            debug_printf("Initializing I2S to %dHz and MCLK to %dHz\n", sample_rate, mclk_rate);
            restart_status = I2S_NO_RESTART;
            break;

            //Start of I2S frame
            case i2s.restart_check() -> i2s_restart_t ret:
            ret = restart_status;
            break;

            //Get samples from ADC
            case i2s.receive(size_t index, int32_t sample):
            break;

            //Send samples to DAC
            case i2s.send(size_t index) -> int32_t sample:
            sample = samples_buffered[index];                    //Grab from previously buffered samps
            if (index == ASRC_N_CHANNELS - 1) {
                samples_valid = 0; //Trigger fetching new samples
            }
            break;

            //Get new samples. This will be triggered immediately by the DAC reading the last channel (above)
            case !samples_valid => t_read :> void:
            for(int i = 0; i< ASRC_N_CHANNELS; i++){
                samples_buffered[i] = i_serial_out.pull(i);
            }
            samples_valid = 1;
            break;

<<<<<<< HEAD
            //Cycle through sample rates of I2S on button press
            case i_buttons.pressed():
                switch (sample_rate) {
                case 44100:
                    sample_rate = 48000;
                    break;
                case 48000:
                    sample_rate = 88200;
                    break;
                case 88200:
                    sample_rate = 96000;
                    break;
                case 96000:
                    sample_rate = 44100;
                    break;
                }
                restart_status = I2S_RESTART;
            break;
=======
>>>>>>> 3622d1bb
        }
    }
}


#define SR_TOLERANCE_PPM    1000    //How far the detect_frequency function will allow before declaring invalid in p.p.m.
#define LOWER_LIMIT(freq) (freq - (((long long) freq * SR_TOLERANCE_PPM) / 1000000))
#define UPPER_LIMIT(freq) (freq + (((long long) freq * SR_TOLERANCE_PPM) / 1000000))

static const unsigned sr_range[6 * 3] = {
        44100, LOWER_LIMIT(44100), UPPER_LIMIT(44100),
        48000, LOWER_LIMIT(48000), UPPER_LIMIT(48000),
        88200, LOWER_LIMIT(88200), UPPER_LIMIT(88200),
        96000, LOWER_LIMIT(96000), UPPER_LIMIT(96000),
        176400, LOWER_LIMIT(176400), UPPER_LIMIT(176400),
        192000, LOWER_LIMIT(192000), UPPER_LIMIT(192000) };

//Helper function for rate_server to check for validity of detected sample rate. Takes sample rate as integer
static sample_rate_status_t detect_frequency(unsigned sample_rate, unsigned &nominal_sample_rate)
{
    sample_rate_status_t result = INVALID;
    nominal_sample_rate = 0;
    for (int i = 0; i < 6 * 3; i+=3) {
        if ((sr_range[i + 1] < sample_rate) && (sample_rate < sr_range[i + 2])){
            nominal_sample_rate = sr_range[i];
            result = VALID;
        }
    }
    return result;
}


#define SR_CALC_PERIOD  10000000    //100ms The period over which we count samples to find the rate
                                    //Because we timestamp at 10ns resolution, we get 10000000/10 = 20bits of precision
#define REPORT_PERIOD   100100000   //1001ms How often we print the rates to the screen for debug. Chosen to not clash with above
#define SR_FRAC_BITS    12          //Number of fractional bits used to store sample rate
                                    //Using 12 gives us 20 bits of integer - up to 1.048MHz SR before overflow
//Below is the multiplier is used to work out SR in 20.12 representation. There is enough headroom in a long long calc
//to support a measurement period of 1s at 192KHz with over 2 order of magnitude margin against overflow
#define SR_MULTIPLIER   ((1<<SR_FRAC_BITS) * (unsigned long long) XS1_TIMER_HZ)
#define SETTLE_CYCLES   1           //Number of measurement periods to skip after SR change (SR change blocks spdif momentarily so corrupts SR calc)

typedef struct rate_info_t{
    unsigned samp_count;    //Sample count over last period
    unsigned time_ticks;    //Time in ticks for last count
    unsigned current_rate;  //Current average rate in 20.12 fixed point format
    sample_rate_status_t status;    //Lock status
    unsigned nominal_rate;  //Snapped-to nominal rate as unsigned integer
} rate_info_t;

//Task that queires the de/serialisers periodically and calculates the number of samples for the SRC
//to produce to keep the output FIFO in block2serial rougly centered. Uses the timestamped sample counts
//requested from serial2block and block2serial and FIFO level as P and I terms
[[combinable]]
#pragma unsafe arrays   //Performance optimisation
void rate_server(client sample_rate_enquiry_if i_spdif_rate, client sample_rate_enquiry_if i_i2s_rate,
        server fs_ratio_enquiry_if i_fs_ratio[ASRC_N_INSTANCES], client led_matrix_if i_leds)
{
    rate_info_t spdif_info = {  //Initialise to nominal values for default frequency
            ((DEFAULT_FREQ_HZ_SPDIF * 10000000ULL) / XS1_TIMER_HZ),
            SR_CALC_PERIOD,
            DEFAULT_FREQ_HZ_SPDIF << SR_FRAC_BITS,
            INVALID,
            DEFAULT_FREQ_HZ_SPDIF};

    rate_info_t i2s_info = {    //Initialise to nominal values for default frequency
            ((DEFAULT_FREQ_HZ_I2S * 10000000ULL) / XS1_TIMER_HZ),
            SR_CALC_PERIOD,
            DEFAULT_FREQ_HZ_I2S << SR_FRAC_BITS,
            INVALID,
            DEFAULT_FREQ_HZ_I2S};

    unsigned i2s_buff_level = 0;                //Buffer fill level. Initialise to empty.
    unsigned i2s_buff_size = OUT_FIFO_SIZE;
    unsigned skip_validity = 0;                 //Do SR validity check - need this to allow SR to settle after SR change

    timer t_print;                              //Debug print timers
    int t_print_trigger;

    t_print :> t_print_trigger;
    t_print_trigger += REPORT_PERIOD;

    fs_ratio_t fs_ratio;                        //4.28 fixed point value of how many samples we want SRC to produce
                                                //input fs/output fs. ie. below 1 means inoput faster than output
    fs_ratio_t fs_ratio_old;                    //Last time round value for filtering
    fs_ratio_t fs_ratio_nominal;                //Nominal fs ratio reported by SRC
    timer t_period_calc;                        //Timer to govern sample count periods
    int t_calc_trigger;                         //Trigger comparison for above

    int sample_time_spdif;                      //Used for passing to get_sample_count method by refrence
    int sample_time_i2s;                        //Used for passing to get_sample_count method by refrence

    t_period_calc :> t_calc_trigger;            //Get current time and set trigger for the future
    t_calc_trigger += SR_CALC_PERIOD;

    while(1){
        select{
            //Serve up latest sample count value when required. Note selects over array of interfaces
            case i_fs_ratio[int if_index].get_ratio(unsigned nominal_fs_ratio) -> fs_ratio_t fs_ratio_ret:
                fs_ratio_nominal =  nominal_fs_ratio;   //Allow use outside of this case
                if ((spdif_info.status == VALID) && (i2s_info.status == VALID)){
                    fs_ratio_ret = fs_ratio;    //Pass back calculated value
                }
                else {
                    fs_ratio = nominal_fs_ratio; //Pass back nominal until we have valid rate data
                }

            break;

            //Serve up the input sample rate
            case i_fs_ratio[int if_index].get_in_fs(void) -> unsigned fs:
                fs = spdif_info.nominal_rate;
            break;

            //Serve up the output sample rate
            case i_fs_ratio[int if_index].get_out_fs(void) -> unsigned fs:
                fs = i2s_info.nominal_rate;
            break;

            //Timeout to trigger calculation of new fs_ratio
            case t_period_calc when timerafter(t_calc_trigger) :> int _:
                t_calc_trigger += SR_CALC_PERIOD;

                unsigned samp_count_spdif = i_spdif_rate.get_sample_count(sample_time_spdif); //get spdif sample count;
                unsigned samp_count_i2s   = i_i2s_rate.get_sample_count(sample_time_i2s);     //And I2S
                {i2s_buff_size, i2s_buff_level} = i_i2s_rate.get_buffer_level();

                if (sample_time_spdif){ //If time is non-zero - avoids divide by zero if no input
                    spdif_info.current_rate = (((unsigned long long)samp_count_spdif * SR_MULTIPLIER) / sample_time_spdif);
                }
                else spdif_info.current_rate = 0;
                if (sample_time_i2s){
                    i2s_info.current_rate   = (((unsigned long long)samp_count_i2s * SR_MULTIPLIER) / sample_time_i2s);
                }
                else i2s_info.current_rate = 0;

                //debug_printf("spdif_info.current_rate=%d, i2s_info.current_rate=%d\n", spdif_info.current_rate, i2s_info.current_rate);

                //Find lock status of input/output sample rates
                sample_rate_status_t spdif_status_new = detect_frequency(spdif_info.current_rate >> SR_FRAC_BITS, spdif_info.nominal_rate);
                sample_rate_status_t i2s_status_new  = detect_frequency(i2s_info.current_rate >> SR_FRAC_BITS, i2s_info.nominal_rate);

                //debug_printf("spdif rate nom=%d, valid=%d, i2s rate nom=%d, valid=%d\n", spdif_info.nominal_rate, spdif_status_new, i2s_info.nominal_rate, i2s_status_new);


                //If either has changed from invalid to valid, send message to SRC to initialise
                if ((spdif_status_new == VALID && i2s_status_new == VALID) && ((spdif_info.status == INVALID || i2s_info.status == INVALID)) && !skip_validity){
                    for(int i = 0; i < ASRC_N_INSTANCES; i++){
                        i_fs_ratio[i].new_sr_notify();
                    }
                    skip_validity = 3;  //Don't check on validity for a few cycles as will be corrupted by SR change and SRC init
                    fs_ratio = (unsigned) ((spdif_info.nominal_rate * 0x10000000ULL) / i2s_info.nominal_rate); //Initialise rate to nominal
                }

                //debug_printf("skip=%d\n", skip_validity);
                if (skip_validity) skip_validity--;

                //Update current sample rate status flags for input and output
                spdif_info.status = spdif_status_new;
                i2s_info.status   = i2s_status_new;

#define BUFFER_LEVEL_TERM   100000   //How much apply the buffer level feedback term
#define OLD_VAL_WEIGHTING   10      //Simple low pass filter. Set proportion of old value to carry over


                //Calculate fs_ratio to tell asrc how many samples to produce in 4.28 fixed point format
                int i2s_buffer_level_from_half = (signed)i2s_buff_level - (i2s_buff_size / 2);    //Level w.r.t. half full
                if (spdif_info.status == VALID && i2s_info.status == VALID) {
                    fs_ratio_old = fs_ratio;        //Save old value
                    fs_ratio = (unsigned) ((spdif_info.current_rate * 0x10000000ULL) / i2s_info.current_rate);

                    //If buffer is negative, we need to produce more samples so fs_ratio needs to be < 1
                    //If positive, we need to back off a bit so fs_ratio needs to be over unity to get more samples from asrc
                    fs_ratio = (unsigned) (((BUFFER_LEVEL_TERM + i2s_buffer_level_from_half) * (unsigned long long)fs_ratio) / BUFFER_LEVEL_TERM);
                    //debug_printf("sp=%d\ti2s=%d\tbuff=%d\tfs_raw=0x%x\tfs_av=0x%x\n", spdif_info.current_rate, i2s_info.current_rate, i2s_buffer_level_from_half, fs_ratio, fs_ratio_old);
                    //Apply simple low pass filter
                    fs_ratio = (unsigned) (((unsigned long long)(fs_ratio_old) * OLD_VAL_WEIGHTING + (unsigned long long)(fs_ratio) ) /
                            (1 + OLD_VAL_WEIGHTING));
                }

                //Set Sample rate LEDs
                unsigned spdif_fs_code = samp_rate_to_code(spdif_info.nominal_rate) + 1;
                unsigned i2s_fs_code = samp_rate_to_code(i2s_info.nominal_rate) + 1;
                if (spdif_info.status == INVALID) spdif_fs_code = 0;
                if (i2s_info.status  == INVALID) i2s_fs_code = 0;

                for (int i = 0; i< 4; i++){
                    if (spdif_fs_code > i) i_leds.set(3, i, 1);
                    else i_leds.set(3, i, 0);
                    if (i2s_fs_code > i) i_leds.set(0, i, 1);
                    else i_leds.set(0, i, 0);
                }

#define THRESH_0    6   //First led comes on when non-zero. Second when > THRESH_0
#define THRESH_1    12  //Third led comes on when > THRESH_1

                //Show buffer level in column 3
                if (i2s_buffer_level_from_half > 0) i_leds.set(2, 2, 1);
                else i_leds.set(2, 2, 0);
                if (i2s_buffer_level_from_half > THRESH_0) i_leds.set(2, 3, 1);
                else i_leds.set(2, 3, 0);
                if (i2s_buffer_level_from_half > THRESH_1) i_leds.set(1, 3, 1);
                else i_leds.set(1, 3, 0);

                if (i2s_buffer_level_from_half < 0) i_leds.set(2, 1, 1);
                else i_leds.set(2, 1, 0);
                if (i2s_buffer_level_from_half < -THRESH_0) i_leds.set(2, 0, 1);
                else i_leds.set(2, 0, 0);
                if (i2s_buffer_level_from_half < -THRESH_1) i_leds.set(1, 0, 1);
                else i_leds.set(1, 0, 0);

            break;

            case t_print when timerafter(t_print_trigger) :> int _:
                t_print_trigger += REPORT_PERIOD;
                //Calculate sample rates in Hz for human readability
#if 1
                debug_printf("spdif rate ave=%d, valid=%d, i2s rate=%d, valid=%d, i2s_buff=%d, fs_ratio=0x%x, nom_fs=0x%x\n",
                        spdif_info.current_rate >> SR_FRAC_BITS, spdif_info.status,
                        i2s_info.current_rate >> SR_FRAC_BITS, i2s_info.status,
                        (signed)i2s_buff_level - (OUT_FIFO_SIZE / 2), fs_ratio, fs_ratio_nominal);
#endif
            break;
        }
    }
}


//Task that drives the multiplexed 4x4 display on the xCORE-200 MC AUDIO board. Very low performance requirements so can be combined
#define LED_SCAN_TIME   200100   //2ms - How long each column is displayed. Any more than this and you start to see flicker
[[combinable]]void led_driver(server led_matrix_if i_leds, out port p_leds_col, out port p_leds_row){
    unsigned col_frame_buffer[4] = {0xf, 0xf, 0xf, 0xf};  //4 x 4 bitmap frame buffer scanning from left to right
                                                          //Active low drive hence initialise to 0b1111
    unsigned col_idx = 0;                                 //Index for above
    unsigned col_sel = 0x1;                               //Column select 0x8 -> 0x4 -> 0x2 -> 0x1
    timer t_scan;
    int scan_time_trigger;

    t_scan :> scan_time_trigger;                          //Get current time

    while(1){
        select{
            //Scan through 4 columns and output bitmap for each
            case t_scan when timerafter(scan_time_trigger + LED_SCAN_TIME) :> scan_time_trigger:
                p_leds_col <: col_sel;
                p_leds_row <: col_frame_buffer[col_idx];
                col_idx = (col_idx + 1) & 0x3;
                col_sel = col_sel << 1;
                if(col_sel > 0x8) col_sel = 0x1;
            break;

            //Sets a pixel at col, row (origin bottom left) to 0 or on
            case i_leds.set(unsigned col, unsigned row, unsigned val):
                row = row & 0x3;  //Prevent out of bounds access
                col = col & 0x3;
                if (val) {  //Need to clear corresponding bit (active low)
                    col_frame_buffer[col] &= ~(0x8 >> row);
                }
                else {      ///Set bit to turn off (active low)
                    col_frame_buffer[col] |= (0x8 >> row);
                }
            break;
        }
    }
}

#define DEBOUNCE_PERIOD        2000000  //20ms
#define DEBOUNCE_SAMPLES       5        //Sample 5 times in this period to ensure we have a true value
#define BUTTON_PRESSED_VAL     0
#define BUTTON_NOT_PRESSED_VAL 1
//Button listener task. Applies a debounce function by checking several times for the same value
[[combinable]]void button_listener(client buttons_if i_buttons, client input_gpio_if i_button_port){
    timer t_debounce;
    int t_debounce_time;
    unsigned debounce_counter = 0;  //Counts debounce sequence has started
    unsigned button_release = 0;    //Flag showing we hav just had a press and aree waiting to start again

    i_button_port.event_when_pins_eq(BUTTON_PRESSED_VAL); //setup button event

    while(1){
        select{
            case i_button_port.event(): //The button has reached the expected value
                if (button_release){    //If being released
                    i_button_port.event_when_pins_eq(BUTTON_PRESSED_VAL); //Setup event for being pressed
                    button_release = 0;
                    break;
                }
                debounce_counter = DEBOUNCE_SAMPLES;    //Kick off debounce sequence
                t_debounce :> t_debounce_time;  //Get current time
            break;

            case debounce_counter => t_debounce when timerafter(t_debounce_time + (DEBOUNCE_PERIOD/DEBOUNCE_SAMPLES)) :> t_debounce_time:
                unsigned port_val = i_button_port.input();
                if (port_val != BUTTON_PRESSED_VAL) {       //Read port n times. If not what we want, start over
                    debounce_counter = 0;
                    i_button_port.event_when_pins_eq(BUTTON_PRESSED_VAL);
                    break;
                }
                debounce_counter--;
                if (debounce_counter == 0){                 //We have seen n samples the same, so button is pressed
                    button_release = 1;
                    i_button_port.event_when_pins_eq(BUTTON_NOT_PRESSED_VAL);   //setup event for button released
                    i_buttons.pressed();                                        //Send button pressed message
                }
            break;
        }
    }
}
<|MERGE_RESOLUTION|>--- conflicted
+++ resolved
@@ -20,7 +20,6 @@
 #include <debug_print.h> //Enabled by -DDEBUG_PRINT_ENABLE=1 in Makefile
 #include <xscope.h>
 
-#include <print.h>
 
 /* These port assignments all correspond to XU216 multichannel audio board 2V0
    The port assignments can be changed for a different port map.
@@ -62,25 +61,16 @@
  * 7 MCLK_FSEL
  */
 
-<<<<<<< HEAD
 port p_buttons                           = on tile[SPDIF_TILE]: XS1_PORT_4B;     //Buttons and switch
 char pin_map[1]                          = {0};                                  //Port map for buttons GPIO task
 
-=======
-in port p_buttons                        = on tile[AUDIO_TILE]: XS1_PORT_4B;     //Buttons and switch
->>>>>>> 3622d1bb
-
 out port port_debug_tile_1               = on tile[SPDIF_TILE]: XS1_PORT_1N;     //MIDI OUT. A good test point to probe..
 out port port_debug_tile_0               = on tile[AUDIO_TILE]: XS1_PORT_1D;     //SPDIF COAX TX. A good test point to probe..
 
 
 [[combinable]] void spdif_handler(streaming chanend c_spdif_rx, client serial_transfer_push_if i_serial_in);
 void asrc(server block_transfer_if i_serial2block, client block_transfer_if i_block2serial, client fs_ratio_enquiry_if i_fs_ratio);
-<<<<<<< HEAD
-[[distributable]] void i2s_handler(server i2s_callback_if i2s, server serial_transfer_pull_if i_serial_out, client audio_codec_config_if i_codec, server buttons_if i_buttons);
-=======
-[[combinable]] void i2s_handler(server i2s_callback_if i2s, client serial_transfer_pull_if i_serial_out, client audio_codec_config_if i_codec);
->>>>>>> 3622d1bb
+[[combinable]] void i2s_handler(server i2s_callback_if i2s, client serial_transfer_pull_if i_serial_out, client audio_codec_config_if i_codec, server buttons_if i_buttons);
 [[combinable]]void rate_server(client sample_rate_enquiry_if i_spdif_rate, client sample_rate_enquiry_if i_output_rate, server fs_ratio_enquiry_if i_fs_ratio[ASRC_N_INSTANCES], client led_matrix_if i_leds);
 [[combinable]]void led_driver(server led_matrix_if i_leds, out port p_leds_row, out port p_leds_col);
 [[combinable]]void button_listener(client buttons_if i_buttons, client input_gpio_if i_button_port);
@@ -179,99 +169,79 @@
 
 //The ASRC processing task - has it's own logical core to reserve processing MHz
 unsafe{
-void asrc(server block_transfer_if i_serial2block, client block_transfer_if i_block2serial, client fs_ratio_enquiry_if i_fs_ratio)
-{
-    int input_dbl_buf[2][ASRC_CHANNELS_PER_INSTANCE * ASRC_N_IN_SAMPLES];  //Double buffers for to block/serial tasks
-    unsigned buff_idx = 0;
-    int * unsafe asrc_input = input_dbl_buf[0];    //pointer for ASRC input buffer
-    int * unsafe p_out_fifo;                    //C-style pointer for output FIFO
-
-    p_out_fifo = i_block2serial.push(0);        //Get pointer to initial write buffer
-
-    set_core_high_priority_on();                //Give me guarranteed 1/5 of the processor clock i.e. 100MHz
-
-    fs_code_t in_fs_code = samp_rate_to_code(DEFAULT_FREQ_HZ_SPDIF);  //Sample rate code 0..5
-    fs_code_t out_fs_code = samp_rate_to_code(DEFAULT_FREQ_HZ_I2S);
-
-    ASRCState_t     sASRCState[ASRC_CHANNELS_PER_INSTANCE]; //ASRC state machine state
-    int             iASRCStack[ASRC_CHANNELS_PER_INSTANCE][ASRC_STACK_LENGTH_MULT * ASRC_N_IN_SAMPLES]; //Buffer between filter stages
-    ASRCCtrl_t      sASRCCtrl[ASRC_CHANNELS_PER_INSTANCE];  //Control structure
-    iASRCADFIRCoefs_t SiASRCADFIRCoefs;                 //Adaptive filter coefficients
-
-    for(int ui = 0; ui < ASRC_CHANNELS_PER_INSTANCE; ui++)
-    unsafe {
-        // Set state, stack and coefs into ctrl structure
-        sASRCCtrl[ui].psState                   = &sASRCState[ui];
-        sASRCCtrl[ui].piStack                   = iASRCStack[ui];
-        sASRCCtrl[ui].piADCoefs                 = SiASRCADFIRCoefs.iASRCADFIRCoefs;
-    }
-
-    //Initialise ASRC
-    unsigned nominal_fs_ratio = asrc_init(in_fs_code, out_fs_code, sASRCCtrl, ASRC_CHANNELS_PER_INSTANCE, ASRC_N_IN_SAMPLES, ASRC_DITHER_SETTING);
-
-    unsigned do_dsp_flag = 0;                   //Flag to indiciate we are ready to process. Minimises blocking on push case below
-    timer t_do_dsp;                             //Used to trigger do_dsp event
-
-    while(1){
-        select{
-            case i_serial2block.push(const unsigned n_samps) -> int * unsafe new_buff_ptr:
-                asrc_input = input_dbl_buf[buff_idx];   //Grab address of freshly filled buffer
-                do_dsp_flag = 1;                        //We have a fresh buffer to process
-                buff_idx ^= 1;                          //Flip double buffer for filling
-                new_buff_ptr = input_dbl_buf[buff_idx]; //Return pointer for serial2block to fill
-            break;
-
-            case i_fs_ratio.new_sr_notify():            //Notification from SR manager that we need to initialise ASRC
-                in_fs_code = samp_rate_to_code(i_fs_ratio.get_in_fs());         //Get the new SRs
-                out_fs_code = samp_rate_to_code(i_fs_ratio.get_out_fs());
-                debug_printf("New rate in SRC in=%d, out=%d\n", in_fs_code, out_fs_code);
-                nominal_fs_ratio = asrc_init(in_fs_code, out_fs_code, sASRCCtrl, ASRC_CHANNELS_PER_INSTANCE, ASRC_N_IN_SAMPLES, ASRC_DITHER_SETTING);
-            break;
-
-<<<<<<< HEAD
-            case do_dsp_flag => t_do_dsp :> void:      //Do the sample rate conversion
-                //port_debug <: 1;                     //debug
-                unsigned n_samps_out;
-                fs_ratio_t fs_ratio = i_fs_ratio.get_ratio(nominal_fs_ratio); //Find out how many samples to produce
-                //xscope_int(LEFT, p_to_i2s[0]);
-
-                //Run the ASRC
-                n_samps_out = asrc_process(p_from_spdif, p_to_i2s, fs_ratio, sASRCCtrl);
-                i_block2serial.push(p_to_i2s, n_samps_out); //Push result to serialiser output
-                do_dsp_flag = 0;                        //Clear flag and wait for next input block
-                //port_debug <: 0;                     //debug
-=======
-            default:
-                if (do_dsp_flag){                        //Do the sample rate conversion
+    void asrc(server block_transfer_if i_serial2block, client block_transfer_if i_block2serial, client fs_ratio_enquiry_if i_fs_ratio)
+    {
+        int input_dbl_buf[2][ASRC_CHANNELS_PER_INSTANCE * ASRC_N_IN_SAMPLES];  //Double buffers for to block/serial tasks
+        unsigned buff_idx = 0;
+        int * unsafe asrc_input = input_dbl_buf[0];    //pointer for ASRC input buffer
+        int * unsafe p_out_fifo;                    //C-style pointer for output FIFO
+
+        p_out_fifo = i_block2serial.push(0);        //Get pointer to initial write buffer
+
+        set_core_high_priority_on();                //Give me guarranteed 1/5 of the processor clock i.e. 100MHz
+
+        fs_code_t in_fs_code = samp_rate_to_code(DEFAULT_FREQ_HZ_SPDIF);  //Sample rate code 0..5
+        fs_code_t out_fs_code = samp_rate_to_code(DEFAULT_FREQ_HZ_I2S);
+
+        ASRCState_t     sASRCState[ASRC_CHANNELS_PER_INSTANCE]; //ASRC state machine state
+        int             iASRCStack[ASRC_CHANNELS_PER_INSTANCE][ASRC_STACK_LENGTH_MULT * ASRC_N_IN_SAMPLES]; //Buffer between filter stages
+        ASRCCtrl_t      sASRCCtrl[ASRC_CHANNELS_PER_INSTANCE];  //Control structure
+        iASRCADFIRCoefs_t SiASRCADFIRCoefs;                 //Adaptive filter coefficients
+
+        for(int ui = 0; ui < ASRC_CHANNELS_PER_INSTANCE; ui++)
+        unsafe {
+            // Set state, stack and coefs into ctrl structure
+            sASRCCtrl[ui].psState                   = &sASRCState[ui];
+            sASRCCtrl[ui].piStack                   = iASRCStack[ui];
+            sASRCCtrl[ui].piADCoefs                 = SiASRCADFIRCoefs.iASRCADFIRCoefs;
+        }
+
+        //Initialise ASRC
+        unsigned nominal_fs_ratio = asrc_init(in_fs_code, out_fs_code, sASRCCtrl, ASRC_CHANNELS_PER_INSTANCE, ASRC_N_IN_SAMPLES, ASRC_DITHER_SETTING);
+
+        unsigned do_dsp_flag = 0;                   //Flag to indiciate we are ready to process. Minimises blocking on push case below
+        timer t_do_dsp;                             //Used to trigger do_dsp event
+
+        while(1){
+            select{
+                case i_serial2block.push(const unsigned n_samps) -> int * unsafe new_buff_ptr:
+                    asrc_input = input_dbl_buf[buff_idx];   //Grab address of freshly filled buffer
+                    do_dsp_flag = 1;                        //We have a fresh buffer to process
+                    buff_idx ^= 1;                          //Flip double buffer for filling
+                    new_buff_ptr = input_dbl_buf[buff_idx]; //Return pointer for serial2block to fill
+                break;
+
+                case i_fs_ratio.new_sr_notify():            //Notification from SR manager that we need to initialise ASRC
+                    in_fs_code = samp_rate_to_code(i_fs_ratio.get_in_fs());         //Get the new SRs
+                    out_fs_code = samp_rate_to_code(i_fs_ratio.get_out_fs());
+                    debug_printf("New rate in SRC in=%d, out=%d\n", in_fs_code, out_fs_code);
+                    nominal_fs_ratio = asrc_init(in_fs_code, out_fs_code, sASRCCtrl, ASRC_CHANNELS_PER_INSTANCE, ASRC_N_IN_SAMPLES, ASRC_DITHER_SETTING);
+                break;
+
+                case do_dsp_flag => t_do_dsp :> void:      //Do the sample rate conversion
                     //port_debug <: 1;                     //debug
                     unsigned n_samps_out;
                     fs_ratio_t fs_ratio = i_fs_ratio.get_ratio(nominal_fs_ratio); //Find out how many samples to produce
+                    //xscope_int(LEFT, p_to_i2s[0]);
 
                     //Run the ASRC and pass pointer of output to block2serial
-                    unsafe{
-                        n_samps_out = asrc_process((int *)asrc_input, (int *)p_out_fifo, fs_ratio, sASRCCtrl);
-                        p_out_fifo = i_block2serial.push(n_samps_out);   //Get pointer to next write buffer
-                    }
+                    n_samps_out = asrc_process((int *)asrc_input, (int *)p_out_fifo, fs_ratio, sASRCCtrl);
+                    p_out_fifo = i_block2serial.push(n_samps_out);   //Get pointer to next write buffer
+
 
                     do_dsp_flag = 0;                        //Clear flag and wait for next input block
                     //port_debug <: 0;                     //debug
-                }
->>>>>>> 3622d1bb
-            break;
-        }
-    }
-}
+                    break;
+            }
+        }//While 1
+    }
 } //unsafe
 
 
 //Shim task to handle setup and streaming of I2S samples from block2serial to the I2S module
 [[combinable]]
 #pragma unsafe arrays   //Performance optimisation of i2s_handler task
-<<<<<<< HEAD
-void i2s_handler(server i2s_callback_if i2s, server serial_transfer_pull_if i_serial_out, client audio_codec_config_if i_codec, server buttons_if i_buttons)
-=======
-void i2s_handler(server i2s_callback_if i2s, client serial_transfer_pull_if i_serial_out, client audio_codec_config_if i_codec)
->>>>>>> 3622d1bb
+void i2s_handler(server i2s_callback_if i2s, client serial_transfer_pull_if i_serial_out, client audio_codec_config_if i_codec, server buttons_if i_buttons)
     {
     unsigned sample_rate = DEFAULT_FREQ_HZ_I2S;
     unsigned mclk_rate;
@@ -319,7 +289,6 @@
             samples_valid = 1;
             break;
 
-<<<<<<< HEAD
             //Cycle through sample rates of I2S on button press
             case i_buttons.pressed():
                 switch (sample_rate) {
@@ -338,8 +307,6 @@
                 }
                 restart_status = I2S_RESTART;
             break;
-=======
->>>>>>> 3622d1bb
         }
     }
 }
