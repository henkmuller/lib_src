--- conflicted
+++ resolved
@@ -126,12 +126,7 @@
 
 
 //Shim task to handle setup and streaming of SPDIF samples from the streaming channel to the interface of serial2block
-<<<<<<< HEAD
-[[combinable]]
-#pragma unsafe arrays   //Performance optimisation for SPDIF
-=======
 [[combinable]] //Run on same core as other tasks if possible
->>>>>>> d31312e9
 void spdif_handler(streaming chanend c_spdif_rx, client serial_transfer_push_if i_serial_in)
 {
     unsigned index;                             //Channel index
@@ -243,7 +238,7 @@
     }//asrc
 } //unsafe
 
-#define MUTE_TIME_AFTER_SR_CHANGE   25000000    //250ms. Avoids incorrect rate playing momentarily
+#define MUTE_MS_AFTER_SR_CHANGE   250    //250ms. Avoids incorrect rate playing momentarily while new rate is detected
 
 //Shim task to handle setup and streaming of I2S samples from block2serial to the I2S module
 [[distributable]]
@@ -253,17 +248,7 @@
     unsigned sample_rate = DEFAULT_FREQ_HZ_I2S;
     unsigned mclk_rate;
     unsigned restart_status = I2S_NO_RESTART;
-    unsigned mute_time;
-    unsigned mute_flag = 1; //Used to mute on SR change
-
-    int samples_valid = 0;  //Flag to indicate when to trigger case to fetch new samples
-    int samples_buffered[ASRC_N_CHANNELS] = {0};
-
-    hwtimer_t t_read;       //Timer used as dummy to trigger event after case. Note HW timer use - see Bug 17264
-    timer t_mute;           //Mute timer
-
-    t_mute :> mute_time;
-    mute_time += 100000000; //Setup trigger to disable mute 1 second in future
+    unsigned mute_counter; //Non zero indicates mute. Initialised on I2S init SR change
 
     while (1) {
         select {
@@ -275,6 +260,7 @@
                 i_codec.reset(sample_rate, mclk_rate);
                 debug_printf("Initializing I2S to %dHz and MCLK to %dHz\n", sample_rate, mclk_rate);
                 restart_status = I2S_NO_RESTART;
+                mute_counter = (sample_rate * MUTE_MS_AFTER_SR_CHANGE) / 1000; //Initialise to a number of milliseconds
             break;
 
             //Start of I2S frame
@@ -288,7 +274,13 @@
 
             //Send samples to DAC
             case i2s.send(size_t index) -> int32_t sample:
-                sample = i_serial_out.pull(index);
+                if (mute_counter){
+                    sample = 0;
+                    mute_counter --;
+                }
+                else{
+                    sample = i_serial_out.pull(index);
+                }
             break;
 
 
@@ -309,9 +301,6 @@
                     break;
                 }
                 restart_status = I2S_RESTART;
-                mute_flag = 1;
-                t_mute :> mute_time;
-                mute_time += MUTE_TIME_AFTER_SR_CHANGE; //Setup trigger to disable mute in future
             break;
 
         }
