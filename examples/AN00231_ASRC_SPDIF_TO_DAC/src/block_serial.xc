#include <xs1.h>
#include <string.h>
#include <debug_print.h>
#include <xscope.h>
#include "block_serial.h"

extern out port port_debug_tile_0;

[[distributable]]
#pragma unsafe arrays   //Performance optimisation for serial2block. Removes bounds check
void serial2block(server serial_transfer_push_if i_serial_in, client block_transfer_if i_block_transfer[ASRC_N_INSTANCES], server sample_rate_enquiry_if i_input_rate)
{
    int buffer[ASRC_N_INSTANCES][ASRC_CHANNELS_PER_INSTANCE * ASRC_N_IN_SAMPLES]; //Half of the double buffer used for transferring blocks to src
    memset(buffer, 0, sizeof(buffer));

#if (ASRC_N_INSTANCES == 2)
    int * movable p_buffer[ASRC_N_INSTANCES] = {buffer[0], buffer[1]};    //One half of the double buffer
#else
    int * movable p_buffer[ASRC_N_INSTANCES] = {buffer[0]};
#endif


    unsigned samp_count = 0;            //Keeps track of samples processed since last query
    unsigned buff_idx = 0;

    timer t_tick;                       //100MHz timer for keeping track of sample time
    int t_last_count, t_this_count;     //Keeps track of time when querying sample count
    t_tick :> t_last_count;             //Get time for zero samples counted

    int t0, t1; //debug

    while(1){
        select{
            //Request to receive all channels of one sample period into double buffer
            case i_serial_in.push(int sample[], const unsigned n_chan):
                t_tick :> t_this_count;     //Grab timestamp of this sample group
                for(int i=0; i < n_chan / ASRC_N_INSTANCES; i++){
                    for(int j=0; j < ASRC_N_INSTANCES; j++){
                        p_buffer[j][buff_idx + i] = sample[i * ASRC_N_INSTANCES + j];
                    }
                }
                buff_idx += n_chan / ASRC_N_INSTANCES;  //Move index on by number of samples received
                samp_count++;                       //Keep track of samples received

                if(buff_idx == (ASRC_CHANNELS_PER_INSTANCE * ASRC_N_IN_SAMPLES)){  //When full..
                    buff_idx = 0;
                    t_tick :> t0;
                    for(int i=0; i < ASRC_N_INSTANCES; i++){
                        i_block_transfer[i].push(p_buffer[i], (ASRC_CHANNELS_PER_INSTANCE * ASRC_N_IN_SAMPLES)); //Exchange with src task
                    }
                    t_tick :> t1;
                    //debug_printf("interface call time = %d\n", t1 - t0);
                }
            break;

            //Request to report number of samples processed since last time
            case i_input_rate.get_sample_count(int &elapsed_time_in_ticks) -> unsigned count:
                elapsed_time_in_ticks = t_this_count - t_last_count;  //Set elapsed time in 10ns ticks
                t_last_count = t_this_count;                          //Store for next time around
                count = samp_count;
                samp_count = 0;
            break;

            //Request to report buffer level. Note this is always zero because we do not have a FIFO here
            //This method is more useful for block2serial, which does have a FIFO. This should never be called.
            case i_input_rate.get_buffer_level() -> unsigned level:
                level = 0;
            break;
        }
    }
}




unsafe{
    //block2serial helper - sets FIFOs pointers to half and clears contents
    static inline void init_fifo(b2s_fifo_t *fifo, int * fifo_base, int size){

        fifo->ptr_base      = fifo_base;
        fifo->ptr_top_max   = fifo_base + size;
        fifo->ptr_top_curr  = fifo_base + size;
        fifo->ptr_rd        = fifo_base + (size >> 1);
        fifo->ptr_wr        = fifo_base;

        memset(fifo_base, 0, size * sizeof(int));
    }

    //block2serial helper - returns size and fill level
    {int, int} static get_fill_level(b2s_fifo_t *fifo){

        int size, fill_level;
        size = fifo->ptr_top_curr - fifo->ptr_base;                             //Total current size if FIFO
        if (fifo->ptr_wr >= fifo->ptr_rd){
            fill_level = fifo->ptr_wr - fifo->ptr_rd;                           //Fill level if write pointer ahead of read pointer
        }
        else {                                                                  //Fill level if read pointer ahead of write pointer
            fill_level = (fifo->ptr_top_curr - fifo->ptr_rd) + (fifo->ptr_wr - fifo->ptr_base);
        }
        return {size, fill_level};
    }

    //block2serial helper - checks supplied wr_ptr and modifies if necessary
    static inline unsigned confirm_wr_block_address(b2s_fifo_t *fifo){

        if (fifo->ptr_wr >= fifo->ptr_rd){                                      //rd_ptr behind, need to check for hitting top
            //printf("Fill above\n");

            if ((fifo->ptr_wr + ASRC_MAX_BLOCK_SIZE) >= fifo->ptr_top_max) {    //cannot fit next block in top, need to wrap
                //printf("Write wrap\n");
                if((fifo->ptr_base + ASRC_MAX_BLOCK_SIZE) > fifo->ptr_rd) {     //No space at bottom either
                    return FAIL;                                                //Overflow. We expect to init FIFOs so leave vals as is
                }
                                                                                //Space available at bottom
                fifo->ptr_top_curr = fifo->ptr_wr;                              //Set new top of FIFO at last write pointer location
                fifo->size_curr = fifo->ptr_top_curr - fifo->ptr_base;          //Shrink size to current top - base
                fifo->ptr_wr = fifo->ptr_base;                                  //Start writing at base

            }
            else {                                                              //write space can fit at top
            }
        }

        else {                                                                  //rd_ptr ahead, need to check for hitting rd_ptr
            //printf("Fill below\n");
            //printf("wr + ASRC_MAX_BLOCK_SIZE=%p, rd=%p\n", fifo->ptr_wr + ASRC_MAX_BLOCK_SIZE, fifo->ptr_rd);
            if((fifo->ptr_wr + ASRC_MAX_BLOCK_SIZE) >= fifo->ptr_rd) {          //We hit rd_ptr
                return FAIL;

            }                                                                   //We have room
        }
        return PASS;
    }


    //block2serial helper - pulls a single sample from the FIFO
    static unsigned pull_sample_from_fifo(b2s_fifo_t *fifo, int &samp) {

        samp = *fifo->ptr_rd;                                                   //read value from fifo
        (fifo->ptr_rd)++;                                                       //increment write pointer
        if (fifo->ptr_rd >= fifo->ptr_top_curr) {
            fifo->ptr_rd = fifo->ptr_base;                                      //wrap pointer
            //printf("Read wrap\n");
        }
        if (fifo->ptr_rd == fifo->ptr_wr){                                      //We have hit write pointer
            return FAIL;                                                        //Underflow - assume will init after this so leave as is
        }
        return PASS;
    }
} //unsafe region


static void print_fifo(b2s_fifo_t fifo){
    int curr_size, fill_level;
    {curr_size, fill_level} = get_fill_level(&fifo);

    printf("ptr_base=%p, ptr_top_max=%p, ptr_top_curr=%p, ptr_rd=%p. ptr_wr=%p, size_curr=0x%x, fill_level=0x%x\n",
            fifo.ptr_base, fifo.ptr_top_max, fifo.ptr_top_curr, fifo.ptr_rd, fifo.ptr_wr, curr_size, fill_level);
}

//Task that takes blocks of samples from SRC, buffers them in a FIFO and serves them up as a stream
//This task is marked as unsafe keep pointers in scope throughout function
[[distributable]]
#pragma unsafe arrays   //Performance optimisation for block2serial. Removes bounds check
unsafe void block2serial(server block_transfer_if i_block2serial[ASRC_N_INSTANCES], server serial_transfer_pull_if i_serial_out, server sample_rate_enquiry_if i_output_rate)
{

    int samps_b2s[ASRC_N_CHANNELS][OUT_FIFO_SIZE];   //FIFO buffer storag

    b2s_fifo_t b2s_fifo[ASRC_N_CHANNELS];            //Declare FIFO control stucts


    unsigned samp_count = 0;                    //Keeps track of number of samples passed through

    timer t_tick;                               //100MHz timer for keeping track of sample ime
    int t_last_count, t_this_count;             //Keeps track of time when querying sample count
    t_tick :> t_last_count;                     //Get time for zero samples counted


    for (unsigned i=0; i<ASRC_N_CHANNELS; i++) print_fifo(b2s_fifo[i]);

    for (unsigned i=0; i<ASRC_N_CHANNELS; i++)  //Initialise FIFOs
    {
        init_fifo(&b2s_fifo[i], samps_b2s[i], OUT_FIFO_SIZE);
    }
    for (unsigned i=0; i<ASRC_N_CHANNELS; i++) print_fifo(b2s_fifo[i]);

    while(1){
        select{
            //Request to pull one channel of a sample over serial
            case i_serial_out.pull(const unsigned chan_idx) -> int samp:
                if(chan_idx == 0){
                    t_tick :> t_this_count;         //Grab timestamp of request for channel 0 only
                    samp_count ++;                  //Keep track of number of samples served
<<<<<<< HEAD
                }

                unsigned success = 1;
                for (int i=0; i<ASRC_N_CHANNELS; i++){
                    success &= pull_sample_from_fifo(b2s_fifo, samp);
                }

                if (!success) {
                    debug_printf("-");                    //FIFO empty
                    for (int i=0; i<ASRC_N_CHANNELS; i++){
                        init_fifo(&b2s_fifo[i], samps_b2s[i], OUT_FIFO_SIZE);
                    }
                }
                //for (unsigned i=0; i<ASRC_N_CHANNELS; i++) {printf("pull "); print_fifo(b2s_fifo[i]);}

=======
                }

                //debug_printf("%d\n", chan_idx);
                unsigned success;
                success = pull_sample_from_fifo(samp, ptr_wr_samps_to_i2s[chan_idx], &ptr_rd_samps_to_i2s[chan_idx], ptr_base_samps_to_i2s[chan_idx], OUT_FIFO_SIZE);

                //if (chan_idx == 0) xscope_int(0, samp);

                if (!success) {
                    debug_printf("-");                    //FIFO empty
                    init_fifos(&ptr_wr_samps_to_i2s[chan_idx], &ptr_rd_samps_to_i2s[chan_idx], ptr_base_samps_to_i2s[chan_idx], OUT_FIFO_SIZE);
                }
>>>>>>> fd800a2d
            break;

            //Request to push block of samples from SRC
            //selects over the entire array of interfaces
<<<<<<< HEAD
            case i_block2serial[int if_index].push(int * unsafe p_buffer_next, const unsigned n_samps) -> int * unsafe p_buffer_wr:

                //printf("wr=%p\n", b2s_fifo[if_index].ptr_wr);
                b2s_fifo[if_index].ptr_wr += n_samps;                             //Move on write pointer. We alreaady know we have space
                //printf("wr=%p\n", b2s_fifo[if_index].ptr_wr);
                unsigned result = confirm_wr_block_address(&b2s_fifo[if_index]); //Get next available block for write pointer
                    if (result == FAIL) {
                        debug_printf("+");                    //FIFO full
                        for (int i=0; i<ASRC_N_CHANNELS; i++){
                            init_fifo(&b2s_fifo[i], samps_b2s[i], OUT_FIFO_SIZE);
=======
            case i_block2serial[int if_index].push(int * movable &p_buffer_other, const unsigned n_samps):

                if (if_index == 0) t_tick :> t_this_count;  //Grab time of sample
                int * movable tmp;
                tmp = move(p_buffer_other);         //First swap buffer pointers
                p_buffer_other = move(p_to_i2s[if_index]);
                p_to_i2s[if_index] = move(tmp);
                for(int i=0; i < n_samps; i++) {   //Get entire buffer
                    unsigned success = 1;                                   //Keep track of status of FIFO operations
                    for (int j=0; j < ASRC_CHANNELS_PER_INSTANCE; j++) {        //Push samples into FIFO
                        int samp = p_to_i2s[if_index][ASRC_CHANNELS_PER_INSTANCE * i + j];
                        int channel_num = if_index + j;
                        success &= push_sample_into_fifo(samp, &ptr_wr_samps_to_i2s[channel_num], ptr_rd_samps_to_i2s[channel_num],
                                ptr_base_samps_to_i2s[channel_num], OUT_FIFO_SIZE);
                    }

                    //xscope_int(LEFT, p_to_i2s[0]);

                    if (!success) {                 //One of the FIFOs has overflowed
                        for (int i=0; i<ASRC_N_CHANNELS; i++){
                            //debug_printf("+");  //FIFO full
                            //debug_printf("push fail - buffer fill=%d, ", get_fill_level(ptr_wr_samps_to_i2s[i], ptr_rd_samps_to_i2s[i], ptr_base_samps_to_i2s[i], OUT_FIFO_SIZE));
                            init_fifos(&ptr_wr_samps_to_i2s[i], &ptr_rd_samps_to_i2s[i], ptr_base_samps_to_i2s[i], OUT_FIFO_SIZE);
>>>>>>> fd800a2d
                        }
                    }
                //printf("wr=%p\n", b2s_fifo[if_index].ptr_wr);

                //for (unsigned i=0; i<ASRC_N_CHANNELS; i++) {printf("push "); print_fifo(b2s_fifo[i]);}
                p_buffer_wr = b2s_fifo[if_index].ptr_wr;
            break;

            //Request to report number of samples processed since last request
            case i_output_rate.get_sample_count(int &elapsed_time_in_ticks) -> unsigned count:
                elapsed_time_in_ticks = t_this_count - t_last_count;  //Set elapsed time in 10ns ticks
                t_last_count = t_this_count;                          //Store for next time around
                count = samp_count;
                samp_count = 0;
            break;

            //Request to report on the current buffer level
            case i_output_rate.get_buffer_level() -> unsigned fill_level:
                //Currently just reports the level of first FIFO. Each FIFO should be the same
            break;
        }
    }
}<|MERGE_RESOLUTION|>--- conflicted
+++ resolved
@@ -8,7 +8,7 @@
 
 [[distributable]]
 #pragma unsafe arrays   //Performance optimisation for serial2block. Removes bounds check
-void serial2block(server serial_transfer_push_if i_serial_in, client block_transfer_if i_block_transfer[ASRC_N_INSTANCES], server sample_rate_enquiry_if i_input_rate)
+void serial2block(server serial_transfer_push_if i_serial_in, client block_transfer_if_mv i_block_transfer[ASRC_N_INSTANCES], server sample_rate_enquiry_if i_input_rate)
 {
     int buffer[ASRC_N_INSTANCES][ASRC_CHANNELS_PER_INSTANCE * ASRC_N_IN_SAMPLES]; //Half of the double buffer used for transferring blocks to src
     memset(buffer, 0, sizeof(buffer));
@@ -31,21 +31,23 @@
 
     while(1){
         select{
-            //Request to receive all channels of one sample period into double buffer
-            case i_serial_in.push(int sample[], const unsigned n_chan):
-                t_tick :> t_this_count;     //Grab timestamp of this sample group
-                for(int i=0; i < n_chan / ASRC_N_INSTANCES; i++){
-                    for(int j=0; j < ASRC_N_INSTANCES; j++){
-                        p_buffer[j][buff_idx + i] = sample[i * ASRC_N_INSTANCES + j];
-                    }
-                }
-                buff_idx += n_chan / ASRC_N_INSTANCES;  //Move index on by number of samples received
-                samp_count++;                       //Keep track of samples received
-
-                if(buff_idx == (ASRC_CHANNELS_PER_INSTANCE * ASRC_N_IN_SAMPLES)){  //When full..
+            //Request to receive one channels of one sample period into double buffer
+            case i_serial_in.push(int sample, const unsigned chan_idx):
+                if (chan_idx == 0 ) {
+                    t_tick :> t_this_count;     //Grab timestamp of this sample group
+                    samp_count++;                       //Keep track of samples received
+                }
+                //debug_printf("%d, %d\n", chan_idx % ASRC_N_INSTANCES, buff_idx);
+                p_buffer[chan_idx % ASRC_N_INSTANCES][buff_idx] = sample;
+
+                if (chan_idx == ASRC_CHANNELS_PER_INSTANCE - 1) buff_idx++;  //Move index when all channels received
+
+
+                if(buff_idx == ASRC_N_IN_SAMPLES){  //When full..
                     buff_idx = 0;
                     t_tick :> t0;
-                    for(int i=0; i < ASRC_N_INSTANCES; i++){
+                    //xscope_int(0, p_buffer[0][0]);
+                    for(int i=0; i < ASRC_N_INSTANCES; i++) unsafe{
                         i_block_transfer[i].push(p_buffer[i], (ASRC_CHANNELS_PER_INSTANCE * ASRC_N_IN_SAMPLES)); //Exchange with src task
                     }
                     t_tick :> t1;
@@ -63,8 +65,9 @@
 
             //Request to report buffer level. Note this is always zero because we do not have a FIFO here
             //This method is more useful for block2serial, which does have a FIFO. This should never be called.
-            case i_input_rate.get_buffer_level() -> unsigned level:
-                level = 0;
+            case i_input_rate.get_buffer_level() -> {unsigned curr_size, unsigned fill_level}:
+                curr_size = 0;
+                fill_level = 0;
             break;
         }
     }
@@ -149,14 +152,14 @@
     }
 } //unsafe region
 
-
+/*
 static void print_fifo(b2s_fifo_t fifo){
     int curr_size, fill_level;
     {curr_size, fill_level} = get_fill_level(&fifo);
 
     printf("ptr_base=%p, ptr_top_max=%p, ptr_top_curr=%p, ptr_rd=%p. ptr_wr=%p, size_curr=0x%x, fill_level=0x%x\n",
             fifo.ptr_base, fifo.ptr_top_max, fifo.ptr_top_curr, fifo.ptr_rd, fifo.ptr_wr, curr_size, fill_level);
-}
+}*/
 
 //Task that takes blocks of samples from SRC, buffers them in a FIFO and serves them up as a stream
 //This task is marked as unsafe keep pointers in scope throughout function
@@ -165,7 +168,7 @@
 unsafe void block2serial(server block_transfer_if i_block2serial[ASRC_N_INSTANCES], server serial_transfer_pull_if i_serial_out, server sample_rate_enquiry_if i_output_rate)
 {
 
-    int samps_b2s[ASRC_N_CHANNELS][OUT_FIFO_SIZE];   //FIFO buffer storag
+    int samps_b2s[ASRC_N_CHANNELS][OUT_FIFO_SIZE];   //FIFO buffer storage
 
     b2s_fifo_t b2s_fifo[ASRC_N_CHANNELS];            //Declare FIFO control stucts
 
@@ -177,13 +180,13 @@
     t_tick :> t_last_count;                     //Get time for zero samples counted
 
 
-    for (unsigned i=0; i<ASRC_N_CHANNELS; i++) print_fifo(b2s_fifo[i]);
+    //for (unsigned i=0; i<ASRC_N_CHANNELS; i++) print_fifo(b2s_fifo[i]);
 
     for (unsigned i=0; i<ASRC_N_CHANNELS; i++)  //Initialise FIFOs
     {
         init_fifo(&b2s_fifo[i], samps_b2s[i], OUT_FIFO_SIZE);
     }
-    for (unsigned i=0; i<ASRC_N_CHANNELS; i++) print_fifo(b2s_fifo[i]);
+    //for (unsigned i=0; i<ASRC_N_CHANNELS; i++) print_fifo(b2s_fifo[i]);
 
     while(1){
         select{
@@ -192,13 +195,9 @@
                 if(chan_idx == 0){
                     t_tick :> t_this_count;         //Grab timestamp of request for channel 0 only
                     samp_count ++;                  //Keep track of number of samples served
-<<<<<<< HEAD
-                }
-
-                unsigned success = 1;
-                for (int i=0; i<ASRC_N_CHANNELS; i++){
-                    success &= pull_sample_from_fifo(b2s_fifo, samp);
-                }
+                }
+
+                unsigned success = pull_sample_from_fifo(&b2s_fifo[chan_idx], samp);
 
                 if (!success) {
                     debug_printf("-");                    //FIFO empty
@@ -206,29 +205,16 @@
                         init_fifo(&b2s_fifo[i], samps_b2s[i], OUT_FIFO_SIZE);
                     }
                 }
+                //debug_printf("%d\n", chan_idx);
+                //xscope_int(0, samp);
                 //for (unsigned i=0; i<ASRC_N_CHANNELS; i++) {printf("pull "); print_fifo(b2s_fifo[i]);}
 
-=======
-                }
-
-                //debug_printf("%d\n", chan_idx);
-                unsigned success;
-                success = pull_sample_from_fifo(samp, ptr_wr_samps_to_i2s[chan_idx], &ptr_rd_samps_to_i2s[chan_idx], ptr_base_samps_to_i2s[chan_idx], OUT_FIFO_SIZE);
-
-                //if (chan_idx == 0) xscope_int(0, samp);
-
-                if (!success) {
-                    debug_printf("-");                    //FIFO empty
-                    init_fifos(&ptr_wr_samps_to_i2s[chan_idx], &ptr_rd_samps_to_i2s[chan_idx], ptr_base_samps_to_i2s[chan_idx], OUT_FIFO_SIZE);
-                }
->>>>>>> fd800a2d
             break;
 
             //Request to push block of samples from SRC
             //selects over the entire array of interfaces
-<<<<<<< HEAD
-            case i_block2serial[int if_index].push(int * unsafe p_buffer_next, const unsigned n_samps) -> int * unsafe p_buffer_wr:
-
+            case i_block2serial[int if_index].push(const unsigned n_samps) -> int * unsafe p_buffer_wr:
+                //debug_printf("%d\n", n_samps);
                 //printf("wr=%p\n", b2s_fifo[if_index].ptr_wr);
                 b2s_fifo[if_index].ptr_wr += n_samps;                             //Move on write pointer. We alreaady know we have space
                 //printf("wr=%p\n", b2s_fifo[if_index].ptr_wr);
@@ -237,34 +223,9 @@
                         debug_printf("+");                    //FIFO full
                         for (int i=0; i<ASRC_N_CHANNELS; i++){
                             init_fifo(&b2s_fifo[i], samps_b2s[i], OUT_FIFO_SIZE);
-=======
-            case i_block2serial[int if_index].push(int * movable &p_buffer_other, const unsigned n_samps):
-
-                if (if_index == 0) t_tick :> t_this_count;  //Grab time of sample
-                int * movable tmp;
-                tmp = move(p_buffer_other);         //First swap buffer pointers
-                p_buffer_other = move(p_to_i2s[if_index]);
-                p_to_i2s[if_index] = move(tmp);
-                for(int i=0; i < n_samps; i++) {   //Get entire buffer
-                    unsigned success = 1;                                   //Keep track of status of FIFO operations
-                    for (int j=0; j < ASRC_CHANNELS_PER_INSTANCE; j++) {        //Push samples into FIFO
-                        int samp = p_to_i2s[if_index][ASRC_CHANNELS_PER_INSTANCE * i + j];
-                        int channel_num = if_index + j;
-                        success &= push_sample_into_fifo(samp, &ptr_wr_samps_to_i2s[channel_num], ptr_rd_samps_to_i2s[channel_num],
-                                ptr_base_samps_to_i2s[channel_num], OUT_FIFO_SIZE);
-                    }
-
-                    //xscope_int(LEFT, p_to_i2s[0]);
-
-                    if (!success) {                 //One of the FIFOs has overflowed
-                        for (int i=0; i<ASRC_N_CHANNELS; i++){
-                            //debug_printf("+");  //FIFO full
-                            //debug_printf("push fail - buffer fill=%d, ", get_fill_level(ptr_wr_samps_to_i2s[i], ptr_rd_samps_to_i2s[i], ptr_base_samps_to_i2s[i], OUT_FIFO_SIZE));
-                            init_fifos(&ptr_wr_samps_to_i2s[i], &ptr_rd_samps_to_i2s[i], ptr_base_samps_to_i2s[i], OUT_FIFO_SIZE);
->>>>>>> fd800a2d
                         }
                     }
-                //printf("wr=%p\n", b2s_fifo[if_index].ptr_wr);
+                //if (if_index == 0) debug_printf("wr=0x%x\n", b2s_fifo[if_index].ptr_wr);
 
                 //for (unsigned i=0; i<ASRC_N_CHANNELS; i++) {printf("push "); print_fifo(b2s_fifo[i]);}
                 p_buffer_wr = b2s_fifo[if_index].ptr_wr;
@@ -279,8 +240,9 @@
             break;
 
             //Request to report on the current buffer level
-            case i_output_rate.get_buffer_level() -> unsigned fill_level:
+            case i_output_rate.get_buffer_level() -> {unsigned curr_size, unsigned fill_level}:
                 //Currently just reports the level of first FIFO. Each FIFO should be the same
+                {curr_size, fill_level} = get_fill_level(&b2s_fifo[0]);
             break;
         }
     }
