--- conflicted
+++ resolved
@@ -36,35 +36,20 @@
     //State of SSRC module
     ssrc_state_t     ssrc_state[SSRC_CHANNELS_PER_INSTANCE];
     //Buffers between processing stages
-<<<<<<< HEAD
-    int             iSSRCStack[SSRC_CHANNELS_PER_INSTANCE][SSRC_STACK_LENGTH_MULT * SSRC_N_IN_SAMPLES];
+    int              ssrc_stack[SSRC_CHANNELS_PER_INSTANCE][SSRC_STACK_LENGTH_MULT * SSRC_N_IN_SAMPLES];
     //SSRC Control structure
-    SSRCCtrl_t      sSSRCCtrl[SSRC_CHANNELS_PER_INSTANCE];                                               
-=======
-    int              ssrc_stack[SSRC_CHANNELS_PER_INSTANCE][SSRC_STACK_LENGTH_MULT * SSRC_N_IN_SAMPLES];
-    //SSRC Control structure  
     ssrc_ctrl_t      ssrc_ctrl[SSRC_CHANNELS_PER_INSTANCE];
->>>>>>> b08e6d50
+
 
 For the ASRC, the state structures must be declared. Note that only one instance of the filter coefficients need be declared because these are shared amongst channels within the instance::
 
     //ASRC state
-<<<<<<< HEAD
-    ASRCState_t     sASRCState[ASRC_CHANNELS_PER_INSTANCE];         
-    //Buffers between filter stages
-    int             iASRCStack[ASRC_CHANNELS_PER_INSTANCE][ASRC_STACK_LENGTH_MULT * ASRC_N_IN_SAMPLES];  
-    //Control structure
-    ASRCCtrl_t      sASRCCtrl[ASRC_CHANNELS_PER_INSTANCE];
-    //Adaptive filter coefficients
-    iASRCADFIRCoefs_t SiASRCADFIRCoefs;                                                                  
-=======
-    asrc_state_t       asrc_state[ASRC_CHANNELS_PER_INSTANCE];     //Buffers between filter stages                                    
+    asrc_state_t       asrc_state[ASRC_CHANNELS_PER_INSTANCE];                                  
     int                asrc_stack[ASRC_CHANNELS_PER_INSTANCE][ASRC_STACK_LENGTH_MULT * ASRC_N_IN_SAMPLES];  
     //Control structure
     asrc_ctrl_t        asrc_ctrl[ASRC_CHANNELS_PER_INSTANCE];
-    //Adaptive filter coefficients  
+    //Adaptive filter coefficients
     asrc_adfir_coefs_t asrc_adfir_coefs;                                                                 
->>>>>>> b08e6d50
 
 Processing
 ..........
