--- conflicted
+++ resolved
@@ -77,14 +77,9 @@
  *          The output is filtered and should be applied directly as a correction factor
  *          eg, multiplied into an ASRC ratio, or multiplied into a PLL timing.
  */
-<<<<<<< HEAD
 int32_t asynchronous_fifo_produce(asynchronous_fifo_t * UNSAFE state,
                                   REFERENCE_PARAM(int32_t, samples),
-=======
-int32_t asynchronous_fifo_produce(asynchronous_fifo_t *state,
-                                  int32_t *samples,
                                   int n,
->>>>>>> 1df32fe0
                                   int32_t timestamp,
                                   int xscope_used);
 
