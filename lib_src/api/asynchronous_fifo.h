--- conflicted
+++ resolved
@@ -56,7 +56,7 @@
  * This function and the consume function both need a timestamp,
  * which is the time that the last sample was input (this function) or
  * output (``asynchronous_fifo_consume``). The asynchronous FIFO will hand the
- * samples across from producer to consumer through an elastic queue, and run 
+ * samples across from producer to consumer through an elastic queue, and run
  * a PID algorithm to calculate the best way to equalise the input clock relative
  * to the output clock. Therefore, the timestamps
  * have to be measured on either the same clock or two very similar clocks.
@@ -65,13 +65,9 @@
  * clocks from two different chips would require the two chips to share an
  * oscillator, and for them to come out of reset simultaneously.
  *
-<<<<<<< HEAD
- * @param   state                   ASRC structure to push the samples into
-=======
- * @param   state               ASRC structure to push the sample into 
+ * @param   state               ASRC structure to push the sample into
  *
  * @param   samples             The sample values.
->>>>>>> ad016aec
  *
  * @param   timestamp           The number of ticks when this sample was input.
  *
